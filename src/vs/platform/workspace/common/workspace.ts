--- conflicted
+++ resolved
@@ -138,15 +138,7 @@
 		this.folders = folders;
 	}
 
-<<<<<<< HEAD
-	private ensureUnique(folders: URI[]): URI[] {
-		return distinct(folders, folder => isLinux ? folder.toString() : folder.toString().toLowerCase());
-	}
-
-	public get folders(): URI[] {
-=======
 	public get folders(): WorkspaceFolder[] {
->>>>>>> 1967cd3d
 		return this._folders;
 	}
 
@@ -182,11 +174,7 @@
 	private updateFoldersMap(): void {
 		this._foldersMap = new TrieMap<WorkspaceFolder>();
 		for (const folder of this.folders) {
-<<<<<<< HEAD
-			this._foldersMap.insert(folder.scheme === 'file' ? folder.fsPath : folder.authority, folder);
-=======
-			this._foldersMap.insert(folder.uri.fsPath, folder);
->>>>>>> 1967cd3d
+			this._foldersMap.insert(folder.uri.scheme === 'file' ? folder.uri.fsPath : folder.uri.authority, folder);
 		}
 	}
 
